use rama_core::context::StateTransformer;
use rama_core::graceful::ShutdownGuard;
use rama_core::rt::Executor;
use rama_core::Context;
use rama_core::Service;
use rama_net::stream::SocketInfo;
use std::fmt;
use std::pin::pin;
use std::sync::Arc;
use std::{io, net::SocketAddr};
use tokio::net::{TcpListener as TokioTcpListener, TcpStream, ToSocketAddrs};

/// Builder for `TcpListener`.
pub struct TcpListenerBuilder<S, T = ()> {
    ttl: Option<u32>,
    state: S,
    state_transformer: T,
}

impl<S, T> fmt::Debug for TcpListenerBuilder<S, T>
where
    S: fmt::Debug,
    T: fmt::Debug,
{
    fn fmt(&self, f: &mut fmt::Formatter<'_>) -> fmt::Result {
        f.debug_struct("TcpListenerBuilder")
            .field("ttl", &self.ttl)
            .field("state", &self.state)
            .field("state_transformer", &self.state_transformer)
            .finish()
    }
}

impl TcpListenerBuilder<(), ()> {
    /// Create a new `TcpListenerBuilder` without a state.
    pub fn new() -> Self {
        Self {
            ttl: None,
            state: (),
            state_transformer: (),
        }
    }
}

impl<S> TcpListenerBuilder<S> {
    /// Attach a new [`StateTransformer`] to this [`TcpListenerBuilder`].
    pub fn with_state_transformer<T>(self, transformer: T) -> TcpListenerBuilder<S, T> {
        TcpListenerBuilder {
            ttl: self.ttl,
            state: self.state,
            state_transformer: transformer,
        }
    }
}

impl Default for TcpListenerBuilder<(), ()> {
    fn default() -> Self {
        Self::new()
    }
}

impl<S: Clone, T: Clone> Clone for TcpListenerBuilder<S, T> {
    fn clone(&self) -> Self {
        Self {
            ttl: self.ttl,
            state: self.state.clone(),
            state_transformer: self.state_transformer.clone(),
        }
    }
}

impl<S, T> TcpListenerBuilder<S, T> {
    /// Sets the value for the `IP_TTL` option on this socket.
    ///
    /// This value sets the time-to-live field that is used in every packet sent
    /// from this socket.
    pub fn ttl(mut self, ttl: u32) -> Self {
        self.ttl = Some(ttl);
        self
    }

    /// Sets the value for the `IP_TTL` option on this socket.
    ///
    /// This value sets the time-to-live field that is used in every packet sent
    /// from this socket.
    pub fn set_ttl(&mut self, ttl: u32) -> &mut Self {
        self.ttl = Some(ttl);
        self
    }
}

impl<S> TcpListenerBuilder<S>
where
    S: Send + Sync + 'static,
{
    /// Create a new `TcpListenerBuilder` with the given state.
    pub fn with_state(state: S) -> Self {
        Self {
            ttl: None,
            state,
            state_transformer: (),
        }
    }
}

impl<S, T> TcpListenerBuilder<S, T>
where
    S: Send + Sync + 'static,
{
    /// Creates a new TcpListener, which will be bound to the specified address.
    ///
    /// The returned listener is ready for accepting connections.
    ///
    /// Binding with a port number of 0 will request that the OS assigns a port
    /// to this listener. The port allocated can be queried via the `local_addr`
    /// method.
    pub async fn bind<A: ToSocketAddrs>(self, addr: A) -> io::Result<TcpListener<S, T>> {
        let inner = TokioTcpListener::bind(addr).await?;

        if let Some(ttl) = self.ttl {
            inner.set_ttl(ttl)?;
        }

        Ok(TcpListener {
            inner,
            state: self.state,
            state_transformer: self.state_transformer,
        })
    }
}

/// A TCP socket server, listening for incoming connections once served
/// using one of the `serve` methods such as [`TcpListener::serve`].
pub struct TcpListener<S, T = ()> {
    inner: TokioTcpListener,
    state: S,
    state_transformer: T,
}

impl<S, T> fmt::Debug for TcpListener<S, T>
where
    S: fmt::Debug,
    T: fmt::Debug,
{
    fn fmt(&self, f: &mut fmt::Formatter<'_>) -> fmt::Result {
        f.debug_struct("TcpListener")
            .field("inner", &self.inner)
            .field("state", &self.state)
            .field("state_transformer", &self.state_transformer)
            .finish()
    }
}

impl TcpListener<(), ()> {
    /// Create a new `TcpListenerBuilder` without a state,
    /// which can be used to configure a `TcpListener`.
    pub fn build() -> TcpListenerBuilder<()> {
        TcpListenerBuilder::new()
    }

    /// Create a new `TcpListenerBuilder` with the given state,
    /// which can be used to configure a `TcpListener`.
    pub fn build_with_state<S>(state: S) -> TcpListenerBuilder<S>
    where
        S: Send + Sync + 'static,
    {
        TcpListenerBuilder::with_state(state)
    }

    /// Creates a new TcpListener, which will be bound to the specified address.
    ///
    /// The returned listener is ready for accepting connections.
    ///
    /// Binding with a port number of 0 will request that the OS assigns a port
    /// to this listener. The port allocated can be queried via the `local_addr`
    /// method.
    pub async fn bind<A: ToSocketAddrs>(addr: A) -> io::Result<Self> {
        TcpListenerBuilder::default().bind(addr).await
    }
}

impl<S, T> TcpListener<S, T> {
    /// Returns the local address that this listener is bound to.
    ///
    /// This can be useful, for example, when binding to port 0 to figure out
    /// which port was actually bound.
    pub fn local_addr(&self) -> io::Result<SocketAddr> {
        self.inner.local_addr()
    }

    /// Gets the value of the `IP_TTL` option for this socket.
    ///
    /// For more information about this option, see [`set_ttl`].
    ///
    /// [`set_ttl`]: TcpListenerBuilder::ttl
    pub fn ttl(&self) -> io::Result<u32> {
        self.inner.ttl()
    }

    /// Gets a reference to the listener's state.
    pub fn state(&self) -> &S {
        &self.state
    }

    /// Gets an exclusive reference to the listener's state.
    pub fn state_mut(&mut self) -> &mut S {
        &mut self.state
    }
}

impl<State, T> TcpListener<State, T>
where
    State: Send + Sync + 'static,
    T: StateTransformer<State, Output: Send + Sync + 'static, Error: std::error::Error + 'static>,
{
    /// Serve connections from this listener with the given service.
    ///
    /// This method will block the current listener for each incoming connection,
    /// the underlying service can choose to spawn a task to handle the accepted stream.
    pub async fn serve<S>(self, service: S)
    where
        S: Service<T::Output, TcpStream>,
    {
        let ctx = Context::new(self.state, Executor::new());
        let service = Arc::new(service);

        loop {
            let (socket, peer_addr) = match self.inner.accept().await {
                Ok(stream) => stream,
                Err(err) => {
                    handle_accept_err(err).await;
                    continue;
                }
            };

            let service = service.clone();

            let state = match self.state_transformer.transform_state(&ctx) {
                Ok(state) => state,
                Err(err) => {
                    tracing::error!(
                        error = &err as &dyn std::error::Error,
                        "TCP accept error: state transformer failed"
                    );
                    continue;
                }
            };
            let mut ctx = ctx.clone_with_state(state);

            tokio::spawn(async move {
                let local_addr = socket.local_addr().ok();
                ctx.insert(SocketInfo::new(local_addr, peer_addr));

                let _ = service.serve(ctx, socket).await;
            });
        }
    }

<<<<<<< HEAD
    /// Serve connections from this listener with the given service function.
    ///
    /// See [`Self::serve`] for more details.
    pub async fn serve_fn<F, X, R, O, E>(self, f: F)
    where
        F: Factory<X, R, O, E>,
        R: Future<Output = Result<O, E>> + Send + 'static,
        O: Send + Sync + 'static,
        E: Send + Sync + 'static,
        X: FromContextRequest<T::Output, TcpStream>,
    {
        let service = rama_core::service::service_fn(f);
        self.serve(service).await
    }

=======
>>>>>>> 3f95b74e
    /// Serve gracefully connections from this listener with the given service.
    ///
    /// This method does the same as [`Self::serve`] but it
    /// will respect the given [`rama_core::graceful::ShutdownGuard`], and also pass
    /// it to the service.
    pub async fn serve_graceful<S>(self, guard: ShutdownGuard, service: S)
    where
        S: Service<T::Output, TcpStream>,
    {
        let ctx: Context<State> = Context::new(self.state, Executor::graceful(guard.clone()));
        let service = Arc::new(service);
        let mut cancelled_fut = pin!(guard.cancelled());

        loop {
            tokio::select! {
                _ = cancelled_fut.as_mut() => {
                    tracing::trace!("signal received: initiate graceful shutdown");
                    break;
                }
                result = self.inner.accept() => {
                    match result {
                        Ok((socket, peer_addr)) => {
                            let service = service.clone();

                            let state = match self.state_transformer.transform_state(&ctx) {
                                Ok(state) => state,
                                Err(err) => {
                                    tracing::error!(
                                        error = &err as &dyn std::error::Error,
                                        "TCP accept error: state transformer failed"
                                    );
                                    continue;
                                }
                            };
                            let mut ctx = ctx.clone_with_state(state);

                            guard.spawn_task(async move {
                                let local_addr = socket.local_addr().ok();
                                ctx.insert(SocketInfo::new(local_addr, peer_addr));

                                let _ = service.serve(ctx, socket).await;
                            });
                        }
                        Err(err) => {
                            handle_accept_err(err).await;
                        }
                    }
                }
            }
        }
    }
<<<<<<< HEAD

    /// Serve gracefully connections from this listener with the given service function.
    ///
    /// See [`Self::serve_graceful`] for more details.
    pub async fn serve_fn_graceful<F, X, R, O, E>(self, guard: ShutdownGuard, service: F)
    where
        F: Factory<X, R, O, E>,
        R: Future<Output = Result<O, E>> + Send + 'static,
        O: Send + Sync + 'static,
        E: Send + Sync + 'static,
        X: FromContextRequest<T::Output, TcpStream>,
    {
        let service = rama_core::service::service_fn(service);
        self.serve_graceful(guard, service).await
    }
=======
>>>>>>> 3f95b74e
}

async fn handle_accept_err(err: io::Error) {
    if crate::utils::is_connection_error(&err) {
        tracing::trace!(
            error = &err as &dyn std::error::Error,
            "TCP accept error: connect error"
        );
    } else {
        // [From `hyper::Server` in 0.14](https://github.com/hyperium/hyper/blob/v0.14.27/src/server/tcp.rs#L186)
        //
        // > A possible scenario is that the process has hit the max open files
        // > allowed, and so trying to accept a new connection will fail with
        // > `EMFILE`. In some cases, it's preferable to just wait for some time, if
        // > the application will likely close some files (or connections), and try
        // > to accept the connection again. If this option is `true`, the error
        // > will be logged at the `error` level, since it is still a big deal,
        // > and then the listener will sleep for 1 second.
        //
        // hyper allowed customizing this but axum does not.
        tracing::error!(error = &err as &dyn std::error::Error, "TCP accept error");
        tokio::time::sleep(std::time::Duration::from_secs(1)).await;
    }
}<|MERGE_RESOLUTION|>--- conflicted
+++ resolved
@@ -256,24 +256,6 @@
         }
     }
 
-<<<<<<< HEAD
-    /// Serve connections from this listener with the given service function.
-    ///
-    /// See [`Self::serve`] for more details.
-    pub async fn serve_fn<F, X, R, O, E>(self, f: F)
-    where
-        F: Factory<X, R, O, E>,
-        R: Future<Output = Result<O, E>> + Send + 'static,
-        O: Send + Sync + 'static,
-        E: Send + Sync + 'static,
-        X: FromContextRequest<T::Output, TcpStream>,
-    {
-        let service = rama_core::service::service_fn(f);
-        self.serve(service).await
-    }
-
-=======
->>>>>>> 3f95b74e
     /// Serve gracefully connections from this listener with the given service.
     ///
     /// This method does the same as [`Self::serve`] but it
@@ -325,24 +307,6 @@
             }
         }
     }
-<<<<<<< HEAD
-
-    /// Serve gracefully connections from this listener with the given service function.
-    ///
-    /// See [`Self::serve_graceful`] for more details.
-    pub async fn serve_fn_graceful<F, X, R, O, E>(self, guard: ShutdownGuard, service: F)
-    where
-        F: Factory<X, R, O, E>,
-        R: Future<Output = Result<O, E>> + Send + 'static,
-        O: Send + Sync + 'static,
-        E: Send + Sync + 'static,
-        X: FromContextRequest<T::Output, TcpStream>,
-    {
-        let service = rama_core::service::service_fn(service);
-        self.serve_graceful(guard, service).await
-    }
-=======
->>>>>>> 3f95b74e
 }
 
 async fn handle_accept_err(err: io::Error) {
